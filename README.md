<<<<<<< HEAD
# ml-compilers
Source code for different types of compilers made in OCaml (ported from website for easier management).


## front-end-interpret
Contains the source code to put into an interpreter, to easily view the results of each function.
Throw the whole program in to an interpreter, then run some code!
You can parse any mathematical expression with the LR0 parser -- use a mix of [0-9], ., +, -, *, /, (, ), cos.
If you just want to see the output, use the `parseTree "..."` command. Try `parseTree "5+4*(8/2)`!

You'll notice there's code for supporting post-operations and right-associative operators (e.g. exponent),
but these can't be parsed in the LR0. Keep an eye out for the LALR1!


## front-end-modules
Contains the same as above, split into modules for the lexer/parser (and one for common functions).
Easier to read, but won't run standalone as it needs to be compiled with ocamlc.

=======
# ml-compilers
Source code for different parts of a compiler, made in OCaml
(ported from website for easier management)
>>>>>>> 2e046489
<|MERGE_RESOLUTION|>--- conflicted
+++ resolved
@@ -1,24 +1,3 @@
-<<<<<<< HEAD
-# ml-compilers
-Source code for different types of compilers made in OCaml (ported from website for easier management).
-
-
-## front-end-interpret
-Contains the source code to put into an interpreter, to easily view the results of each function.
-Throw the whole program in to an interpreter, then run some code!
-You can parse any mathematical expression with the LR0 parser -- use a mix of [0-9], ., +, -, *, /, (, ), cos.
-If you just want to see the output, use the `parseTree "..."` command. Try `parseTree "5+4*(8/2)`!
-
-You'll notice there's code for supporting post-operations and right-associative operators (e.g. exponent),
-but these can't be parsed in the LR0. Keep an eye out for the LALR1!
-
-
-## front-end-modules
-Contains the same as above, split into modules for the lexer/parser (and one for common functions).
-Easier to read, but won't run standalone as it needs to be compiled with ocamlc.
-
-=======
-# ml-compilers
-Source code for different parts of a compiler, made in OCaml
-(ported from website for easier management)
->>>>>>> 2e046489
+# ml-compilers
+Source code for different parts of a compiler, made in OCaml
+(ported from website for easier management)